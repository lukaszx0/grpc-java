--- conflicted
+++ resolved
@@ -192,13 +192,8 @@
   }
 
   @Override
-<<<<<<< HEAD
-  public Attributes attributes() {
+  public Attributes getAttributes() {
     return stream.getAttributes();
-=======
-  public Attributes getAttributes() {
-    return stream.attributes();
->>>>>>> 060eb456
   }
 
   @Override
